--- conflicted
+++ resolved
@@ -53,7 +53,6 @@
         ]
 
 can_also_build = {
-<<<<<<< HEAD
              'aarch64': ['aarch64'], # only needed due to used heuristics in build parameter evaluation
              'armv6l': [                                         'armv4l', 'armv5l', 'armv6l', 'armv5el', 'armv6el'                       ],
              'armv7l': [                                         'armv4l', 'armv5l', 'armv6l', 'armv7l', 'armv5el', 'armv6el', 'armv7el'            ],
@@ -64,20 +63,7 @@
              'armv7hl': [                        'armv7hl'                                                             ], # not existing arch, just for compatibility
              'armv8el': [                                         'armv4l', 'armv5el', 'armv6el', 'armv7el', 'armv8el' ], # not existing arch, just for compatibility
              'armv8l': [                                         'armv4l', 'armv5el', 'armv6el', 'armv7el', 'armv8el' ], # not existing arch, just for compatibility
-             'armv5tel': [                                        'armv4l', 'armv5el',                                 'armv5tel' ], 
-=======
-             'aarch64':['aarch64'], # only needed due to used heuristics in build parameter evaluation
-             'armv6l' :[                                         'armv4l', 'armv5l', 'armv6l', 'armv5el', 'armv6el'                       ],
-             'armv7l' :[                                         'armv4l', 'armv5l', 'armv6l', 'armv7l', 'armv5el', 'armv6el', 'armv7el'            ],
-             'armv5el':[                                         'armv4l', 'armv5l', 'armv5el'                                  ], # not existing arch, just for compatibility
-             'armv6el':[                                         'armv4l', 'armv5l', 'armv6l', 'armv5el', 'armv6el'                       ], # not existing arch, just for compatibility
-             'armv6hl':[                                         'armv4l', 'armv5l', 'armv6l', 'armv5el', 'armv6el'                       ],
-             'armv7el':[                                         'armv4l', 'armv5l', 'armv6l', 'armv7l', 'armv5el', 'armv6el', 'armv7el'            ], # not existing arch, just for compatibility
-             'armv7hl':[                        'armv7hl'                                                             ], # not existing arch, just for compatibility
-             'armv8el':[                                         'armv4l', 'armv5el', 'armv6el', 'armv7el', 'armv8el' ], # not existing arch, just for compatibility
-             'armv8l' :[                                         'armv4l', 'armv5el', 'armv6el', 'armv7el', 'armv8el' ], # not existing arch, just for compatibility
-             'armv5tel':[                                        'armv4l', 'armv5el',                                 'armv5tel' ],
->>>>>>> d35983d5
+             'armv5tel': [                                        'armv4l', 'armv5el',                                 'armv5tel' ],
              's390x':  ['s390' ],
              'ppc64':  [                        'ppc', 'ppc64', 'ppc64p7', 'ppc64le' ],
              'ppc64le': [ 'ppc64le' ],
